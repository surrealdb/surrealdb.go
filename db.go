package surrealdb

import (
	"encoding/json"
	"errors"
	"fmt"
	"strings"

	"github.com/surrealdb/surrealdb.go/internal/websocket"
)

const statusOK = "OK"

var (
	InvalidResponse = errors.New("invalid SurrealDB response") //nolint:stylecheck
	ErrQuery        = errors.New("error occurred processing the SurrealDB query")
)

// DB is a client for the SurrealDB database that holds are websocket connection.
type DB struct {
	ws *websocket.WebSocket
}

// New Creates a new DB instance given a WebSocket URL.
func New(url string) (*DB, error) {
	ws, err := websocket.NewWebsocket(url)
	if err != nil {
		return nil, err
	}
	return &DB{ws}, nil
}

// Unmarshal loads a SurrealDB response into a struct.
func Unmarshal(data, v interface{}) error {
	var ok bool

	assertedData, ok := data.([]interface{})
	if !ok {
		return InvalidResponse
	}
	sliceFlag := isSlice(v)

	var jsonBytes []byte
	var err error
	if !sliceFlag && len(assertedData) > 0 {
		jsonBytes, err = json.Marshal(assertedData[0])
	} else {
		jsonBytes, err = json.Marshal(assertedData)
	}
	if err != nil {
		return err
	}

	err = json.Unmarshal(jsonBytes, v)
	if err != nil {
		return err
	}

	return err
}

// UnmarshalRaw loads a raw SurrealQL response returned by Query into a struct. Queries that return with results will
// return ok = true, and queries that return with no results will return ok = false.
func UnmarshalRaw(rawData, v interface{}) (ok bool, err error) {
	var data []interface{}
	if data, ok = rawData.([]interface{}); !ok {
		return false, InvalidResponse
	}

	var responseObj map[string]interface{}
	if responseObj, ok = data[0].(map[string]interface{}); !ok {
		return false, InvalidResponse
	}

	var status string
	if status, ok = responseObj["status"].(string); !ok {
		return false, InvalidResponse
	}
	if status != statusOK {
		return false, ErrQuery
	}

	result := responseObj["result"]
	if len(result.([]interface{})) == 0 {
		return false, nil
	}
	err = Unmarshal(result, v)
	if err != nil {
		return false, err
	}

	return true, nil
}

// Used for RawQuery Unmarshaling
type RawQuery[I any] struct {
	Status string `json:"status"`
	Time   string `json:"time"`
	Result I      `json:"result"`
	Detail string `json:"detail"`
}

// SmartUnmarshal using generics for return desired type.
// Supports both raw and normal queries.
func SmartUnmarshal[I any](respond interface{}, wrapperError error) (data I, err error) {
	if wrapperError != nil {
		return data, wrapperError
	}
	var bytes []byte
	if arrResp, isArr := respond.([]interface{}); len(arrResp) > 0 {
		if dataMap, ok := arrResp[0].(map[string]interface{}); ok && isArr {
			if _, ok := dataMap["status"]; ok {
				if bytes, err = json.Marshal(respond); err == nil {
					var raw []RawQuery[I]
					if err = json.Unmarshal(bytes, &raw); err == nil {
						if raw[0].Status != statusOK {
							err = fmt.Errorf("%s: %s", raw[0].Status, raw[0].Detail)
						}
						data = raw[0].Result
					}
				}
				return data, err
			}
		}
	}
	if bytes, err = json.Marshal(respond); err == nil {
		err = json.Unmarshal(bytes, &data)
	}
	return data, err
}

// --------------------------------------------------
// Public methods
// --------------------------------------------------

// Close closes the underlying WebSocket connection.
func (db *DB) Close() {
	_ = db.ws.Close()
}

// --------------------------------------------------

// Use is a method to select the namespace and table to use.
func (db *DB) Use(ns, database string) (interface{}, error) {
	return db.send("use", ns, database)
}

func (db *DB) Info() (interface{}, error) {
	return db.send("info")
}

// Signup is a helper method for signing up a new user.
func (db *DB) Signup(vars interface{}) (interface{}, error) {
	return db.send("signup", vars)
}

// Signin is a helper method for signing in a user.
func (db *DB) Signin(vars interface{}) (interface{}, error) {
	return db.send("signin", vars)
}

func (db *DB) Invalidate() (interface{}, error) {
	return db.send("invalidate")
}

func (db *DB) Authenticate(token string) (interface{}, error) {
	return db.send("authenticate", token)
}

// --------------------------------------------------

func (db *DB) Live(table string) (interface{}, error) {
	return db.send("live", table)
}

func (db *DB) Kill(query string) (interface{}, error) {
	return db.send("kill", query)
}

func (db *DB) Let(key string, val interface{}) (interface{}, error) {
	return db.send("let", key, val)
}

// Query is a convenient method for sending a query to the database.
func (db *DB) Query(sql string, vars interface{}) (interface{}, error) {
	return db.send("query", sql, vars)
}

// Select a table or record from the database.
func (db *DB) Select(what string) (interface{}, error) {
	return db.send("select", what)
}

// Creates a table or record in the database like a POST request.
func (db *DB) Create(thing string, data interface{}) (interface{}, error) {
	return db.send("create", thing, data)
}

// Update a table or record in the database like a PUT request.
func (db *DB) Update(what string, data interface{}) (interface{}, error) {
	return db.send("update", what, data)
}

// Change a table or record in the database like a PATCH request.
func (db *DB) Change(what string, data interface{}) (interface{}, error) {
	return db.send("change", what, data)
}

// Modify applies a series of JSONPatches to a table or record.
func (db *DB) Modify(what string, data []Patch) (interface{}, error) {
	return db.send("modify", what, data)
}

// Delete a table or a row from the database like a DELETE request.
func (db *DB) Delete(what string) (interface{}, error) {
	return db.send("delete", what)
}

// --------------------------------------------------
// Private methods
// --------------------------------------------------

// send is a helper method for sending a query to the database.
func (db *DB) send(method string, params ...interface{}) (interface{}, error) {
<<<<<<< HEAD
	// generate an id for the action, this is used to distinguish its response
	id := xid(16) //nolint:gomnd

=======
>>>>>>> e0397e60
	// here we send the args through our websocket connection
	resp, err := db.ws.Send(method, params)
	if err != nil {
		return nil, err
	}

	switch method {
	case "delete":
		return nil, nil
	case "select":
		return db.resp(method, params, resp)
	case "create":
		return db.resp(method, params, resp)
	case "update":
		return db.resp(method, params, resp)
	case "change":
		return db.resp(method, params, resp)
	case "modify":
		return db.resp(method, params, resp)
	default:
		return resp, nil
	}
}

// resp is a helper method for parsing the response from a query.
func (db *DB) resp(_ string, params []interface{}, res interface{}) (interface{}, error) {
	arg, ok := params[0].(string)

	if !ok {
		return res, nil
	}

	if strings.Contains(arg, ":") {
		arr, ok := res.([]interface{})
		if !ok {
			return nil, PermissionError{what: arg}
		}

		if len(arr) < 1 {
			return nil, PermissionError{what: arg}
		}

		return arr[0], nil
	}

	return res, nil
}

func isSlice(possibleSlice interface{}) bool {
	slice := false

	switch v := possibleSlice.(type) { //nolint:gocritic
	default:
		res := fmt.Sprintf("%s", v)
		if res == "[]" || res == "&[]" || res == "*[]" {
			slice = true
		}
	}

	return slice
}<|MERGE_RESOLUTION|>--- conflicted
+++ resolved
@@ -222,12 +222,6 @@
 
 // send is a helper method for sending a query to the database.
 func (db *DB) send(method string, params ...interface{}) (interface{}, error) {
-<<<<<<< HEAD
-	// generate an id for the action, this is used to distinguish its response
-	id := xid(16) //nolint:gomnd
-
-=======
->>>>>>> e0397e60
 	// here we send the args through our websocket connection
 	resp, err := db.ws.Send(method, params)
 	if err != nil {
