--- conflicted
+++ resolved
@@ -110,22 +110,13 @@
 	return self.send("info")
 }
 
-<<<<<<< HEAD
 // Signup is a helper method for signing up a new user.
-func (self *DB) Signup(vars any) (any, error) {
-=======
-// SignUp is a helper method for signing up a new user.
 func (self *DB) Signup(vars map[string]interface{}) (interface{}, error) {
->>>>>>> 5f60e54e
 	return self.send("signup", vars)
 }
 
 // Signin is a helper method for signing in a user.
-<<<<<<< HEAD
-func (self *DB) Signin(vars any) (any, error) {
-=======
 func (self *DB) Signin(vars map[string]interface{}) (interface{}, error) {
->>>>>>> 5f60e54e
 	return self.send("signin", vars)
 }
 
@@ -152,11 +143,7 @@
 }
 
 // Query is a convenient method for sending a query to the database.
-<<<<<<< HEAD
-func (self *DB) Query(sql string, vars any) (any, error) {
-=======
 func (self *DB) Query(sql string, vars map[string]interface{}) (interface{}, error) {
->>>>>>> 5f60e54e
 	return self.send("query", sql, vars)
 }
 
@@ -165,41 +152,24 @@
 	return self.send("select", what)
 }
 
-<<<<<<< HEAD
-// Create a table or record in the database like a POST request.
-func (self *DB) Create(thing string, data any) (any, error) {
-=======
 
 // Creates a table or record in the database like a POST request.
 func (self *DB) Create(thing string, data map[string]interface{}) (interface{}, error) {
->>>>>>> 5f60e54e
 	return self.send("create", thing, data)
 }
 
 // Update a table or record in the database like a PUT request.
-<<<<<<< HEAD
-func (self *DB) Update(what string, data any) (any, error) {
-=======
 func (self *DB) Update(what string, data map[string]interface{}) (interface{}, error) {
->>>>>>> 5f60e54e
 	return self.send("update", what, data)
 }
 
 // Change a table or record in the database like a PATCH request.
-<<<<<<< HEAD
-func (self *DB) Change(what string, data any) (any, error) {
-=======
 func (self *DB) Change(what string, data map[string]interface{}) (interface{}, error) {
->>>>>>> 5f60e54e
 	return self.send("change", what, data)
 }
 
 // Modify applies a series of JSONPatches to a table or record.
-<<<<<<< HEAD
-func (self *DB) Modify(what string, data any) (any, error) {
-=======
 func (self *DB) Modify(what string, data map[string]interface{}) (interface{}, error) {
->>>>>>> 5f60e54e
 	return self.send("modify", what, data)
 }
 
@@ -250,11 +220,7 @@
 }
 
 // resp is a helper method for parsing the response from a query.
-<<<<<<< HEAD
-func (self *DB) resp(_ string, params []any, res any) (any, error) {
-=======
-func (self *DB) resp(method string, params []interface{}, res interface{}) (interface{}, error) {
->>>>>>> 5f60e54e
+func (self *DB) resp(_ string, params []interface{}, res interface{}) (interface{}, error) {
 
 	arg, ok := params[0].(string)
 
