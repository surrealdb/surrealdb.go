--- conflicted
+++ resolved
@@ -46,13 +46,9 @@
 	if scheme == "http" || scheme == "https" {
 		con = connection.NewHTTPConnection(newParams)
 	} else if scheme == "ws" || scheme == "wss" {
-<<<<<<< HEAD
-		conn = connection.NewWebSocketConnection(newParams)
+		con = connection.NewWebSocketConnection(newParams)
 	} else if scheme == "mem" || scheme == "surrealkv" {
-		conn = connection.NewEmbeddedConnection(newParams)
-=======
-		con = connection.NewWebSocketConnection(newParams)
->>>>>>> 899e3276
+		con = connection.NewEmbeddedConnection(newParams)
 	} else {
 		return nil, fmt.Errorf("invalid connection url")
 	}
