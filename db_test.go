package surrealdb_test

import (
	"fmt"
	"os"
	"testing"
	"time"

	"github.com/stretchr/testify/assert"
	"github.com/surrealdb/surrealdb.go"
)

var testDB = "test"

func init() {
	testDB = fmt.Sprint("test-", time.Now().Unix())
	fmt.Println("TestDB(act like an ID for every test): ", testDB)
	// Later the test itself can open an auto-generated `GET` request with the default browser which is point to the last testDB
	// Like https://surrealdb-admin.vercel.app/app?server=http%3A%2F%2Flocalhost%3A8000&user=root&password=root&ns=test&db=test-XXXXXXXXXXXX
	// That's will increase the cycles of development. ^_^
}

// a simple user struct for testing
type testUser struct {
	Username string
	Password string
	ID       string
}

<<<<<<< HEAD
type testTypefulUser struct {
	Username  string      `type:"string" unique:"Username"`
	Email     string      `type:"string" unique:"Email,Username" assert:"$value != NONE AND is::email($value)"`
	Password  string      `type:"string"`
	Tag       string      `type:"string" index:"Tag"`
	ID        int64       `type:"int"`
	Cost      float64     `type:"float" value:"$value OR 0.0" assert:"$value > 0"`
	Status    bool        `type:"bool" index:"Cost,Status"`
	MetaData  struct{}    `type:"object"`
	CreatedAt time.Time   `type:"datetime"`
	Checkouts []time.Time `type:"array"`

	Name Text `type:"object"`

	UsernameOptional  *string      `type:"string"` // all pointers are optional unless assert is mentioned
	PasswordOptional  *string      `type:"string"`
	IDOptional        *int64       `type:"int"`
	CostOptional      *float64     `type:"float"`
	StatusOptional    *bool        `type:"bool"`
	MetaDataOptional  *struct{}    `type:"object"`
	CreatedAtOptional *time.Time   `type:"datetime"`
	CheckoutsOptional *[]time.Time `type:"array"`
}

type Text struct {
	Ar string `type:"string" schema:"schemafull"` // by default schemaless
	En string `type:"string"`
}
type Book struct {
	Title Text `type:"object" unique:"Title"`
=======
func (t testUser) String() string {
	// TODO I found out we can use go generate stringer to generate these, but it was a bit confusing and too much
	// overhead atm, so doing this as a shortcut
	return fmt.Sprintf("testUser{Username: %+v, Password: %+v, ID: %+v}", t.Username, t.Password, t.ID)
>>>>>>> 5c526f0a
}

func openConnection(t *testing.T) *surrealdb.DB {
	url := os.Getenv("SURREALDB_URL")
	if url == "" {
		url = "ws://localhost:8000/rpc"
	}

	db, err := surrealdb.New(url)
	if err != nil {
		t.Fatal(err)
	}

	return db
}

func signin(t *testing.T, db *surrealdb.DB) interface{} {
	signin, err := db.Signin(map[string]interface{}{
		"user": "root",
		"pass": "root",
	})

	if err != nil {
		t.Fatal(err)
	}

	return signin
}

func TestDelete(t *testing.T) {
	db := openConnection(t)
	defer db.Close()

	_ = signin(t, db)

<<<<<<< HEAD
	_, err := db.Use("test", testDB)
	if err != nil {
		t.Fatal(err)
	}
=======
	_, err := db.Use("test", "test")
	assert.NoError(t, err)
>>>>>>> 5c526f0a

	userData, err := db.Create("users", testUser{
		Username: "johnny",
		Password: "123",
	})
	assert.NoError(t, err)

	// unmarshal the data into a user struct
	var user testUser
	err = surrealdb.Unmarshal(userData, &user)
	assert.NoError(t, err)

	// Delete the users...
	_, err = db.Delete("users")
	assert.NoError(t, err)
}

func TestCreate(t *testing.T) {
	db := openConnection(t)
	defer db.Close()

	_ = signin(t, db)

<<<<<<< HEAD
	_, err := db.Use("test", testDB)
	if err != nil {
		t.Fatal(err)
	}
=======
	_, err := db.Use("test", "test")
	assert.NoError(t, err)
>>>>>>> 5c526f0a

	userMap, err := db.Create("users", map[string]interface{}{
		"username": "john",
		"password": "123",
	})
	assert.NoError(t, err)
	assert.NotEmpty(t, userMap)

	userData, err := db.Create("users", testUser{
		Username: "johnny",
		Password: "123",
	})
	assert.NoError(t, err)
	assert.NotEmpty(t, userMap)

	var user testUser
	err = surrealdb.Unmarshal(userData, &user)
	assert.NoError(t, err)
	assert.Equal(t, "johnny", user.Username)
}

func TestSelect(t *testing.T) {
	db := openConnection(t)
	defer db.Close()

	_ = signin(t, db)

<<<<<<< HEAD
	_, err := db.Use("test", testDB)
	if err != nil {
		t.Fatal(err)
	}
=======
	_, err := db.Use("test", "test")
	assert.NoError(t, err)
>>>>>>> 5c526f0a

	_, err = db.Create("users", testUser{
		Username: "johnnyjohn",
		Password: "123",
	})
	assert.NoError(t, err)

	userData, err := db.Select("users")
	assert.NoError(t, err)

	// unmarshal the data into a user slice
	var users []testUser
	err = surrealdb.Unmarshal(userData, &users)
	assert.NoError(t, err)
	matching := assertContains(t, users, func(item testUser) bool {
		return item.Username == "johnnyjohn"
	})
	assert.GreaterOrEqual(t, len(matching), 1)
}

func TestUpdate(t *testing.T) {
	db := openConnection(t)
	defer db.Close()

	_ = signin(t, db)

<<<<<<< HEAD
	_, err := db.Use("test", testDB)
	if err != nil {
		t.Fatal(err)
	}
=======
	_, err := db.Use("test", "test")
	assert.NoError(t, err)
>>>>>>> 5c526f0a

	userData, err := db.Create("users", testUser{
		Username: "johnny",
		Password: "123",
	})
	assert.NoError(t, err)

	// unmarshal the data into a user struct
	var user testUser
	err = surrealdb.Unmarshal(userData, &testUser{})
	assert.NoError(t, err)

	user.Password = "456"

	// Update the user
	userData, err = db.Update("users", &user)
	assert.NoError(t, err)

	// unmarshal the data into a user struct
	var updatedUser []testUser
	err = surrealdb.Unmarshal(userData, &updatedUser)
	assert.NoError(t, err)

	// TODO: check if this updates only the user with the same ID or all users
	assert.Equal(t, "456", updatedUser[0].Password)
}

func TestUnmarshalRaw(t *testing.T) {
	db := openConnection(t)
	defer db.Close()

	_ = signin(t, db)

<<<<<<< HEAD
	_, err := db.Use("test", testDB)
	if err != nil {
		t.Fatal(err)
	}
=======
	_, err := db.Use("test", "test")
	assert.NoError(t, err)
>>>>>>> 5c526f0a

	_, err = db.Delete("users")
	assert.NoError(t, err)

	username := "johnny"
	password := "123"

	// create test user with raw SurrealQL and unmarshal
	userData, err := db.Query("create users:johnny set Username = $user, Password = $pass", map[string]interface{}{
		"user": username,
		"pass": password,
	})
	assert.NoError(t, err)

	var user testUser
	ok, err := surrealdb.UnmarshalRaw(userData, &user)
	assert.NoError(t, err)
	assert.True(t, ok)
	assert.Equal(t, username, user.Username)
	assert.Equal(t, password, user.Password)

	// send query with empty result and unmarshal
	userData, err = db.Query("select * from users where id = $id", map[string]interface{}{
		"id": "users:jim",
	})
	assert.NoError(t, err)

	ok, err = surrealdb.UnmarshalRaw(userData, &user)
	assert.NoError(t, err)
	assert.False(t, ok, "select should return an empty result")
}

func TestModify(t *testing.T) {
	t.Skip("There is a permission issue with this test that may need to be solved in a different change")
	db := openConnection(t)
	defer db.Close()

	_ = signin(t, db)

<<<<<<< HEAD
	_, err := db.Use("test", testDB)
	if err != nil {
		t.Fatal(err)
	}
=======
	_, err := db.Use("test", "test")
	assert.NoError(t, err)

	_, err = db.Delete("users:999") // Cleanup for reproducibility
	assert.NoError(t, err)
>>>>>>> 5c526f0a

	_, err = db.Create("users:999", map[string]interface{}{
		"username": "john999",
		"password": "123",
	})
	assert.NoError(t, err) // TODO: permission error, "Unable to access record:users:999"

	patches := []surrealdb.Patch{
		{Op: "add", Path: "nickname", Value: "johnny"},
		{Op: "add", Path: "age", Value: 44},
	}

	// Update the user
	_, err = db.Modify("users:999", patches)
	assert.NoError(t, err)

	user2, err := db.Select("users:999")
	assert.NoError(t, err)

	// // TODO: this needs to simplified for the end user somehow
<<<<<<< HEAD
	fmt.Println((user2).(map[string]interface{})["age"])
	// Output: 44
}

func TestAutoMigration(t *testing.T) {
	db := openConnection(t)
	defer db.Close()

	_ = signin(t, db)

	_, err := db.Use("test", testDB)
	if err != nil {
		t.Fatal(err)
	}

	errs := db.AutoMigrate(testUser{}, true)

	if len(errs) != 0 {
		for _, err := range errs {
			t.Fatalf(err.Error())
		}
	}

	errs = db.AutoMigrate(testTypefulUser{}, true)

	if len(errs) != 0 {
		for _, err := range errs {
			t.Fatalf(err.Error())
		}
	}

	errs = db.AutoMigrate(Book{}, true)

	if len(errs) != 0 {
		for _, err := range errs {
			t.Fatalf(err.Error())
		}
	}

	errs = db.AutoMigrate(Text{}, true)

	if len(errs) != 0 {
		for _, err := range errs {
			t.Fatalf(err.Error())
		}
	}
=======
	assert.Equal(t, "44", (user2).(map[string]interface{})["age"])
}

// assertContains performs an assertion on a list, asserting that at least one element matches a provided condition.
// All the matching elements are returned from this function, which can be used as a filter.
func assertContains[K fmt.Stringer](t *testing.T, input []K, matcher func(K) bool) []K {
	matching := make([]K, 0)
	for i := range input {
		if matcher(input[i]) {
			matching = append(matching, input[i])
		}
	}
	assert.NotEmptyf(t, matching, "Input %+v did not contain matching element", fmt.Sprintf("%+v", input))
	return matching
>>>>>>> 5c526f0a
}<|MERGE_RESOLUTION|>--- conflicted
+++ resolved
@@ -15,7 +15,7 @@
 func init() {
 	testDB = fmt.Sprint("test-", time.Now().Unix())
 	fmt.Println("TestDB(act like an ID for every test): ", testDB)
-	// Later the test itself can open an auto-generated `GET` request with the default browser which is point to the last testDB
+	// TODO: Later the test itself can open an auto-generated `GET` request with the default browser which is point to the last testDB
 	// Like https://surrealdb-admin.vercel.app/app?server=http%3A%2F%2Flocalhost%3A8000&user=root&password=root&ns=test&db=test-XXXXXXXXXXXX
 	// That's will increase the cycles of development. ^_^
 }
@@ -27,7 +27,12 @@
 	ID       string
 }
 
-<<<<<<< HEAD
+func (t testUser) String() string {
+	// TODO: I found out we can use go generate stringer to generate these, but it was a bit confusing and too much
+	// overhead atm, so doing this as a shortcut
+	return fmt.Sprintf("testUser{Username: %+v, Password: %+v, ID: %+v}", t.Username, t.Password, t.ID)
+}
+
 type testTypefulUser struct {
 	Username  string      `type:"string" unique:"Username"`
 	Email     string      `type:"string" unique:"Email,Username" assert:"$value != NONE AND is::email($value)"`
@@ -58,12 +63,6 @@
 }
 type Book struct {
 	Title Text `type:"object" unique:"Title"`
-=======
-func (t testUser) String() string {
-	// TODO I found out we can use go generate stringer to generate these, but it was a bit confusing and too much
-	// overhead atm, so doing this as a shortcut
-	return fmt.Sprintf("testUser{Username: %+v, Password: %+v, ID: %+v}", t.Username, t.Password, t.ID)
->>>>>>> 5c526f0a
 }
 
 func openConnection(t *testing.T) *surrealdb.DB {
@@ -99,15 +98,8 @@
 
 	_ = signin(t, db)
 
-<<<<<<< HEAD
-	_, err := db.Use("test", testDB)
-	if err != nil {
-		t.Fatal(err)
-	}
-=======
-	_, err := db.Use("test", "test")
-	assert.NoError(t, err)
->>>>>>> 5c526f0a
+	_, err := db.Use("test", testDB)
+	assert.NoError(t, err)
 
 	userData, err := db.Create("users", testUser{
 		Username: "johnny",
@@ -131,15 +123,8 @@
 
 	_ = signin(t, db)
 
-<<<<<<< HEAD
-	_, err := db.Use("test", testDB)
-	if err != nil {
-		t.Fatal(err)
-	}
-=======
-	_, err := db.Use("test", "test")
-	assert.NoError(t, err)
->>>>>>> 5c526f0a
+	_, err := db.Use("test", testDB)
+	assert.NoError(t, err)
 
 	userMap, err := db.Create("users", map[string]interface{}{
 		"username": "john",
@@ -167,15 +152,8 @@
 
 	_ = signin(t, db)
 
-<<<<<<< HEAD
-	_, err := db.Use("test", testDB)
-	if err != nil {
-		t.Fatal(err)
-	}
-=======
-	_, err := db.Use("test", "test")
-	assert.NoError(t, err)
->>>>>>> 5c526f0a
+	_, err := db.Use("test", testDB)
+	assert.NoError(t, err)
 
 	_, err = db.Create("users", testUser{
 		Username: "johnnyjohn",
@@ -202,15 +180,8 @@
 
 	_ = signin(t, db)
 
-<<<<<<< HEAD
-	_, err := db.Use("test", testDB)
-	if err != nil {
-		t.Fatal(err)
-	}
-=======
-	_, err := db.Use("test", "test")
-	assert.NoError(t, err)
->>>>>>> 5c526f0a
+	_, err := db.Use("test", testDB)
+	assert.NoError(t, err)
 
 	userData, err := db.Create("users", testUser{
 		Username: "johnny",
@@ -244,15 +215,8 @@
 
 	_ = signin(t, db)
 
-<<<<<<< HEAD
-	_, err := db.Use("test", testDB)
-	if err != nil {
-		t.Fatal(err)
-	}
-=======
-	_, err := db.Use("test", "test")
-	assert.NoError(t, err)
->>>>>>> 5c526f0a
+	_, err := db.Use("test", testDB)
+	assert.NoError(t, err)
 
 	_, err = db.Delete("users")
 	assert.NoError(t, err)
@@ -292,18 +256,11 @@
 
 	_ = signin(t, db)
 
-<<<<<<< HEAD
-	_, err := db.Use("test", testDB)
-	if err != nil {
-		t.Fatal(err)
-	}
-=======
-	_, err := db.Use("test", "test")
+	_, err := db.Use("test", testDB)
 	assert.NoError(t, err)
 
 	_, err = db.Delete("users:999") // Cleanup for reproducibility
 	assert.NoError(t, err)
->>>>>>> 5c526f0a
 
 	_, err = db.Create("users:999", map[string]interface{}{
 		"username": "john999",
@@ -324,54 +281,6 @@
 	assert.NoError(t, err)
 
 	// // TODO: this needs to simplified for the end user somehow
-<<<<<<< HEAD
-	fmt.Println((user2).(map[string]interface{})["age"])
-	// Output: 44
-}
-
-func TestAutoMigration(t *testing.T) {
-	db := openConnection(t)
-	defer db.Close()
-
-	_ = signin(t, db)
-
-	_, err := db.Use("test", testDB)
-	if err != nil {
-		t.Fatal(err)
-	}
-
-	errs := db.AutoMigrate(testUser{}, true)
-
-	if len(errs) != 0 {
-		for _, err := range errs {
-			t.Fatalf(err.Error())
-		}
-	}
-
-	errs = db.AutoMigrate(testTypefulUser{}, true)
-
-	if len(errs) != 0 {
-		for _, err := range errs {
-			t.Fatalf(err.Error())
-		}
-	}
-
-	errs = db.AutoMigrate(Book{}, true)
-
-	if len(errs) != 0 {
-		for _, err := range errs {
-			t.Fatalf(err.Error())
-		}
-	}
-
-	errs = db.AutoMigrate(Text{}, true)
-
-	if len(errs) != 0 {
-		for _, err := range errs {
-			t.Fatalf(err.Error())
-		}
-	}
-=======
 	assert.Equal(t, "44", (user2).(map[string]interface{})["age"])
 }
 
@@ -386,5 +295,46 @@
 	}
 	assert.NotEmptyf(t, matching, "Input %+v did not contain matching element", fmt.Sprintf("%+v", input))
 	return matching
->>>>>>> 5c526f0a
+}
+
+func TestAutoMigration(t *testing.T) {
+	db := openConnection(t)
+	defer db.Close()
+
+	_ = signin(t, db)
+
+	_, err := db.Use("test", testDB)
+	assert.NoError(t, err)
+
+	errs := db.AutoMigrate(testUser{}, true)
+
+	if len(errs) != 0 {
+		for _, err := range errs {
+			assert.NoError(t, err)
+		}
+	}
+
+	errs = db.AutoMigrate(testTypefulUser{}, true)
+
+	if len(errs) != 0 {
+		for _, err := range errs {
+			assert.NoError(t, err)
+		}
+	}
+
+	errs = db.AutoMigrate(Book{}, true)
+
+	if len(errs) != 0 {
+		for _, err := range errs {
+			assert.NoError(t, err)
+		}
+	}
+
+	errs = db.AutoMigrate(Text{}, true)
+
+	if len(errs) != 0 {
+		for _, err := range errs {
+			assert.NoError(t, err)
+		}
+	}
 }