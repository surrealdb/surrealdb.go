--- conflicted
+++ resolved
@@ -26,27 +26,6 @@
 	// Output:
 }
 
-func ExampleDB_Delete() {
-	db, err := New("ws://localhost:8000/rpc")
-	if err != nil {
-		panic(err)
-	}
-	defer db.Close()
-
-	_, err = db.Signin(map[string]interface{}{
-		"user": "root",
-		"pass": "root",
-	})
-	_, err = db.Use("test", "test")
-
-	_, err = db.Delete("users")
-	if err != nil {
-		panic(err)
-	}
-
-	// Output:
-}
-
 func ExampleDB_Create() {
 	db, err := surrealdb.New("ws://localhost:8000/rpc")
 
@@ -88,7 +67,7 @@
 	var user testUser
 	err = surrealdb.Unmarshal(userData, &user)
 	if err != nil {
-		fmt.Println(err)
+		panic(err)
 	}
 
 	fmt.Println(user.Username)
@@ -102,7 +81,6 @@
 	if err != nil {
 		panic(err)
 	}
-
 	defer db.Close()
 
 	_, err = db.Signin(map[string]interface{}{
@@ -293,17 +271,10 @@
 		panic("response does not match the request")
 	}
 
-<<<<<<< HEAD
 	//send query with empty result and unmarshal
 
 	userData, err = db.Query("select * from users where id = $id", map[string]any{
 		"id": "users:jim",
-=======
-	// Update the user
-	user, err = db.Update("users", map[string]interface{}{
-		"username": "john",
-		"password": "1234",
->>>>>>> 5f60e54e
 	})
 	if err != nil {
 		panic(err)
