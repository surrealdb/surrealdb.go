package surrealdb_test

import (
	"fmt"
<<<<<<< HEAD
=======

	"github.com/surrealdb/surrealdb.go"
>>>>>>> 39dd09f7
)

// an example test for creating a new entry in surrealdb
func ExampleNew() {
	db, err := surrealdb.New("ws://localhost:8000/rpc")
	if err != nil {
		panic(err)
	}
	defer db.Close()

	// Output:
}

func ExampleDB_Delete() {
	db, err := surrealdb.New("ws://localhost:8000/rpc")
	if err != nil {
		panic(err)
	}
	defer db.Close()

	_, err = db.Signin(map[string]interface{}{
		"user": "root",
		"pass": "root",
	})
	_, err = db.Use("test", "test")

	_, err = db.Delete("users")
	if err != nil {
		panic(err)
	}

	// Output:
}

func ExampleDB_Create() {
	db, err := surrealdb.New("ws://localhost:8000/rpc")
	if err != nil {
		panic(err)
	}
	defer db.Close()

	_, err = db.Signin(map[string]interface{}{
		"user": "root",
		"pass": "root",
	})
	_, err = db.Use("test", "test")

	_, err = db.Create("users", map[string]interface{}{
		"username": "john",
		"password": "123",
	})
	if err != nil {
		fmt.Println(err)
	}

	// Output:
}

func ExampleDB_Select() {
	db, err := surrealdb.New("ws://localhost:8000/rpc")
	if err != nil {
		panic(err)
	}
	defer db.Close()

	_, err = db.Signin(map[string]interface{}{
		"user": "root",
		"pass": "root",
	})
	_, err = db.Use("test", "test")

	_, err = db.Create("users", map[string]interface{}{
		"username": "john",
		"password": "123",
	})
	if err != nil {
		panic(err)
	}
	user, err := db.Select("users") // TODO: should let users specify a selector other than '*'
	if err != nil {
		panic(err)
	}

	// TODO: this needs to simplified for the end user somehow
	fmt.Println((user).([]interface{})[0].(map[string]interface{})["username"])

	// Output: john
}

func ExampleDB_Update() {
	db, err := surrealdb.New("ws://localhost:8000/rpc")
	if err != nil {
		panic(err)
	}
	defer db.Close()

	_, err = db.Signin(map[string]interface{}{
		"user": "root",
		"pass": "root",
	})
	_, err = db.Use("test", "test")

	_, err = db.Create("users:123", map[string]interface{}{
		"username": "john",
		"password": "123",
	})
	if err != nil {
		panic(err)
	}

	// Update the user
	user, err := db.Update("users:123", map[string]interface{}{
		"username": "john",
		"password": "1234",
	})

	if err != nil {
		panic(err)
	}

	// TODO: this needs to simplified for the end user somehow
	fmt.Println((user).(map[string]interface{})["password"])

	// Output: 1234
}

func ExampleDB_Modify() {
	db, err := New("ws://localhost:8000/rpc")
	if err != nil {
		panic(err)
	}
	defer db.Close()

	_, err = db.Signin(map[string]interface{}{
		"user": "root",
		"pass": "root",
	})
	_, err = db.Use("test", "test")

	_, err = db.Create("users:999", map[string]interface{}{
		"username": "john999",
		"password": "123",
	})
	if err != nil {
		panic(err)
	}

	patches := []Patch{
		{Op: "add", Path: "nickname", Value: "johnny"},
		{Op: "add", Path: "age", Value: 44},
	}

	// Update the user
	_, err = db.Modify("users:999", patches)
	if err != nil {
		panic(err)
	}

	user2, err := db.Select("users:999")
	if err != nil {
		panic(err)
	}

	// // TODO: this needs to simplified for the end user somehow
	fmt.Println((user2).(map[string]interface{})["age"])
	//
	// Output: 44
}<|MERGE_RESOLUTION|>--- conflicted
+++ resolved
@@ -2,11 +2,7 @@
 
 import (
 	"fmt"
-<<<<<<< HEAD
-=======
-
 	"github.com/surrealdb/surrealdb.go"
->>>>>>> 39dd09f7
 )
 
 // an example test for creating a new entry in surrealdb
