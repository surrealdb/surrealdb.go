--- conflicted
+++ resolved
@@ -233,43 +233,6 @@
 	s.Require().NoError(err)
 }
 
-<<<<<<< HEAD
-func (s *SurrealDBTestSuite) validateFriends(actualUser interface{}, expectedUserID string) {
-	s.T().Helper()
-	output, ok := actualUser.([]interface{})
-	assert.True(s.T(), ok, "Failed to convert to map[string]interface{}")
-
-	// Access the first element in the output slice
-	if len(output) > 0 {
-		resultMap, ok := output[0].(map[string]interface{})
-		assert.True(s.T(), ok, "Failed to convert to map[string]interface{}")
-
-		// Access the "result" key
-		results, ok := resultMap["result"].([]interface{})
-		assert.True(s.T(), ok, "Failed to get 'result' key as a slice")
-
-		// Access the first element in the "result" slice
-		if len(results) > 0 {
-			firstResult, ok := results[0].(map[string]interface{})
-			assert.True(s.T(), ok, "Failed to get the first result as a map")
-
-			// Access the "friends" key in the first result
-			friends, ok := firstResult["friends"].([]interface{})
-			assert.True(s.T(), ok, "Failed to get 'friends' key as a slice")
-
-			// Access the first element in the "result" slice
-			if len(friends) > 0 {
-				firstFriend, ok := friends[0].(map[string]interface{})
-				assert.True(s.T(), ok, "Failed to get the first result as a map")
-
-				s.Equal(expectedUserID, firstFriend["id"])
-			}
-		}
-	}
-}
-
-=======
->>>>>>> f1713c45
 func (s *SurrealDBTestSuite) TestFetch() {
 	// Define initial user slice
 	userSlice := []testUserWithFriend[string]{
