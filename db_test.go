package surrealdb_test

import (
	"fmt"
	"github.com/surrealdb/surrealdb.go"
	"testing"
)

// a simple user struct for testing
type testUser struct {
	Username string
	Password string
	ID       string
}

// an example test for creating a new entry in surrealdb
func ExampleNew() {
	db, err := surrealdb.New("ws://localhost:8000/rpc")

	if err != nil {
		panic(err)
	}

	defer db.Close()

	// Output:
}

func ExampleDB_Delete() {
	db, err := surrealdb.New("ws://localhost:8000/rpc")
	if err != nil {
		panic(err)
	}
	defer db.Close()

	_, err = db.Signin(map[string]interface{}{
		"user": "root",
		"pass": "root",
	})

	if err != nil {
		panic(err)
	}

	_, err = db.Use("test", "test")

	if err != nil {
		panic(err)
	}

	userData, err := db.Create("users", testUser{
		Username: "johnny",
		Password: "123",
	})

	// unmarshal the data into a user struct
	var user testUser
	err = surrealdb.Unmarshal(userData, &user)
	if err != nil {
		panic(err)
	}

	// Delete the users...
	_, err = db.Delete("users")

	if err != nil {
		panic(err)
	}

	// Output:
}

func ExampleDB_Create() {
	db, err := surrealdb.New("ws://localhost:8000/rpc")

	if err != nil {
		panic(err)
	}

	defer db.Close()

	signin, err := db.Signin(map[string]interface{}{
		"user": "root",
		"pass": "root",
	})

	if err != nil {
		panic(err)
	}

	_, err = db.Use("test", "test")

	if err != nil || signin == nil {
		panic(err)
	}

	userMap, err := db.Create("users", map[string]interface{}{
		"username": "john",
		"password": "123",
	})

	if err != nil || userMap == nil {
		panic(err)
	}

	userData, err := db.Create("users", testUser{
		Username: "johnny",
		Password: "123",
	})

	var user testUser
	err = surrealdb.Unmarshal(userData, &user)
	if err != nil {
		panic(err)
	}

	fmt.Println(user.Username)

	// Output: johnny
}

func ExampleDB_Select() {
	db, err := surrealdb.New("ws://localhost:8000/rpc")

	if err != nil {
		panic(err)
	}
	defer db.Close()

	_, err = db.Signin(map[string]interface{}{
		"user": "root",
		"pass": "root",
	})

	if err != nil {
		panic(err)
	}

	_, err = db.Use("test", "test")

	if err != nil {
		panic(err)
	}

	_, err = db.Create("users", testUser{
		Username: "johnnyjohn",
		Password: "123",
	})

	userData, err := db.Select("users")

	// unmarshal the data into a user slice
	var users []testUser
	err = surrealdb.Unmarshal(userData, &users)
	if err != nil {
		panic(err)
	}

	for _, user := range users {
		if user.Username == "johnnyjohn" {
			fmt.Println(user.Username)
			break
		}
	}
	// Output: johnnyjohn
}

func ExampleDB_Update() {
	db, err := surrealdb.New("ws://localhost:8000/rpc")
	if err != nil {
		panic(err)
	}
	defer db.Close()

	_, err = db.Signin(map[string]interface{}{
		"user": "root",
		"pass": "root",
	})

	if err != nil {
		panic(err)
	}

	_, err = db.Use("test", "test")

	if err != nil {
		panic(err)
	}

	userData, err := db.Create("users", testUser{
		Username: "johnny",
		Password: "123",
	})

	// unmarshal the data into a user struct
	var user testUser
	err = surrealdb.Unmarshal(userData, &testUser{})
	if err != nil {
		panic(err)
	}

	user.Password = "456"

	// Update the user
	userData, err = db.Update("users", &user)

	if err != nil {
		panic(err)
	}

	// unmarshal the data into a user struct
	var updatedUser []testUser
	err = surrealdb.Unmarshal(userData, &updatedUser)

	if err != nil {
		panic(err)
	}

	// TODO: check if this updates only the user with the same ID or all users
	fmt.Println(updatedUser[0].Password)

	// Output: 456
}

func TestUnmarshalRaw(t *testing.T) {
	db, err := surrealdb.New("ws://localhost:8000/rpc")
	if err != nil {
		panic(err)
	}
	defer db.Close()

	_, err = db.Signin(map[string]interface{}{
		"user": "root",
		"pass": "root",
	})

	if err != nil {
		panic(err)
	}

	_, err = db.Use("test", "test")

<<<<<<< HEAD
	_, err = db.Create("users:123", map[string]interface{}{
		"username": "john",
		"password": "123",
=======
	if err != nil {
		panic(err)
	}

	_, err = db.Delete("users")
	if err != nil {
		panic(err)
	}

	username := "johnny"
	password := "123"

	//create test user with raw SurrealQL and unmarshal

	userData, err := db.Query("create users:johnny set Username = $user, Password = $pass", map[string]interface{}{
		"user": username,
		"pass": password,
>>>>>>> 412bb2f1
	})
	if err != nil {
		panic(err)
	}
<<<<<<< HEAD

	// Update the user
	user, err := db.Update("users:123", map[string]interface{}{
		"username": "john",
		"password": "1234",
=======

	var user testUser
	ok, err := surrealdb.UnmarshalRaw(userData, &user)
	if err != nil {
		panic(err)
	}
	if !ok || user.Username != username || user.Password != password {
		panic("response does not match the request")
	}

	//send query with empty result and unmarshal

	userData, err = db.Query("select * from users where id = $id", map[string]interface{}{
		"id": "users:jim",
>>>>>>> 412bb2f1
	})
	if err != nil {
		panic(err)
	}

<<<<<<< HEAD
	if err != nil {
		panic(err)
	}

	// TODO: this needs to simplified for the end user somehow
	fmt.Println((user).(map[string]interface{})["password"])

	// Output: 1234
}

func ExampleDB_Modify() {
	db, err := New("ws://localhost:8000/rpc")
	if err != nil {
		panic(err)
	}
	defer db.Close()

	_, err = db.Signin(map[string]interface{}{
		"user": "root",
		"pass": "root",
	})
	_, err = db.Use("test", "test")

	_, err = db.Create("users:999", map[string]interface{}{
		"username": "john999",
		"password": "123",
	})
	if err != nil {
		panic(err)
	}

	patches := []Patch{
		{Op: "add", Path: "nickname", Value: "johnny"},
		{Op: "add", Path: "age", Value: 44},
	}

	// Update the user
	_, err = db.Modify("users:999", patches)
	if err != nil {
		panic(err)
	}

	user2, err := db.Select("users:999")
	if err != nil {
		panic(err)
	}

	// // TODO: this needs to simplified for the end user somehow
	fmt.Println((user2).(map[string]interface{})["age"])
	//
	// Output: 44
=======
	ok, err = surrealdb.UnmarshalRaw(userData, &user)
	if err != nil {
		panic(err)
	}
	if ok {
		panic("select should return an empty result")
	}

	// Output:
>>>>>>> 412bb2f1
}<|MERGE_RESOLUTION|>--- conflicted
+++ resolved
@@ -240,11 +240,6 @@
 
 	_, err = db.Use("test", "test")
 
-<<<<<<< HEAD
-	_, err = db.Create("users:123", map[string]interface{}{
-		"username": "john",
-		"password": "123",
-=======
 	if err != nil {
 		panic(err)
 	}
@@ -262,18 +257,10 @@
 	userData, err := db.Query("create users:johnny set Username = $user, Password = $pass", map[string]interface{}{
 		"user": username,
 		"pass": password,
->>>>>>> 412bb2f1
-	})
-	if err != nil {
-		panic(err)
-	}
-<<<<<<< HEAD
-
-	// Update the user
-	user, err := db.Update("users:123", map[string]interface{}{
-		"username": "john",
-		"password": "1234",
-=======
+	})
+	if err != nil {
+		panic(err)
+	}
 
 	var user testUser
 	ok, err := surrealdb.UnmarshalRaw(userData, &user)
@@ -288,25 +275,24 @@
 
 	userData, err = db.Query("select * from users where id = $id", map[string]interface{}{
 		"id": "users:jim",
->>>>>>> 412bb2f1
-	})
-	if err != nil {
-		panic(err)
-	}
-
-<<<<<<< HEAD
-	if err != nil {
-		panic(err)
-	}
-
-	// TODO: this needs to simplified for the end user somehow
-	fmt.Println((user).(map[string]interface{})["password"])
-
-	// Output: 1234
+	})
+	if err != nil {
+		panic(err)
+	}
+
+	ok, err = surrealdb.UnmarshalRaw(userData, &user)
+	if err != nil {
+		panic(err)
+	}
+	if ok {
+		panic("select should return an empty result")
+	}
+
+	// Output:
 }
 
 func ExampleDB_Modify() {
-	db, err := New("ws://localhost:8000/rpc")
+	db, err := surrealdb.New("ws://localhost:8000/rpc")
 	if err != nil {
 		panic(err)
 	}
@@ -326,7 +312,7 @@
 		panic(err)
 	}
 
-	patches := []Patch{
+	patches := []surrealdb.Patch{
 		{Op: "add", Path: "nickname", Value: "johnny"},
 		{Op: "add", Path: "age", Value: 44},
 	}
@@ -346,15 +332,4 @@
 	fmt.Println((user2).(map[string]interface{})["age"])
 	//
 	// Output: 44
-=======
-	ok, err = surrealdb.UnmarshalRaw(userData, &user)
-	if err != nil {
-		panic(err)
-	}
-	if ok {
-		panic("select should return an empty result")
-	}
-
-	// Output:
->>>>>>> 412bb2f1
 }