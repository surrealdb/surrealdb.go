--- conflicted
+++ resolved
@@ -2,20 +2,15 @@
 
 import (
 	"fmt"
+	"github.com/surrealdb/surrealdb.go"
 	"os"
 	"sync"
 	"testing"
+	"time"
 
 	"github.com/stretchr/testify/suite"
-<<<<<<< HEAD
-	"github.com/surrealdb/surrealdb.go/v2"
-	"github.com/surrealdb/surrealdb.go/v2/pkg/connection"
-	"github.com/surrealdb/surrealdb.go/v2/pkg/models"
-=======
-	"github.com/surrealdb/surrealdb.go"
 	"github.com/surrealdb/surrealdb.go/pkg/connection"
 	"github.com/surrealdb/surrealdb.go/pkg/models"
->>>>>>> f98f67e8
 )
 
 // Default const and vars for testing
@@ -46,7 +41,12 @@
 	ID       *models.RecordID `json:"id,omitempty"`
 }
 
-<<<<<<< HEAD
+type testPerson struct {
+	FirstName string           `json:"firstname,omitempty"`
+	LastName  string           `json:"lastname,omitempty"`
+	ID        *models.RecordID `json:"id,omitempty"`
+}
+
 // assertContains performs an assertion on a list, asserting that at least one element matches a provided condition.
 // All the matching elements are returned from this function, which can be used as a filter.
 func assertContains[K any](s *SurrealDBTestSuite, input []K, matcher func(K) bool) []K {
@@ -60,27 +60,6 @@
 	return matching
 }
 
-=======
-type testPerson struct {
-	FirstName string           `json:"firstname,omitempty"`
-	LastName  string           `json:"lastname,omitempty"`
-	ID        *models.RecordID `json:"id,omitempty"`
-}
-
-// assertContains performs an assertion on a list, asserting that at least one element matches a provided condition.
-// All the matching elements are returned from this function, which can be used as a filter.
-func assertContains[K any](s *SurrealDBTestSuite, input []K, matcher func(K) bool) []K {
-	matching := make([]K, 0)
-	for _, v := range input {
-		if matcher(v) {
-			matching = append(matching, v)
-		}
-	}
-	s.NotEmptyf(matching, "Input %+v did not contain matching element", fmt.Sprintf("%+v", input))
-	return matching
-}
-
->>>>>>> f98f67e8
 func TestSurrealDBSuite(t *testing.T) {
 	s := new(SurrealDBTestSuite)
 
@@ -92,15 +71,12 @@
 func (s *SurrealDBTestSuite) TearDownTest() {
 	err := surrealdb.Delete[models.Table](s.db, "users")
 	s.Require().NoError(err)
-<<<<<<< HEAD
-=======
 
 	err = surrealdb.Delete[models.Table](s.db, "persons")
 	s.Require().NoError(err)
 
 	err = surrealdb.Delete[models.Table](s.db, "knows")
 	s.Require().NoError(err)
->>>>>>> f98f67e8
 }
 
 // TearDownSuite is called after the s has finished running
@@ -272,10 +248,6 @@
 	s.Require().NoError(e)
 
 	notification := <-notifications
-<<<<<<< HEAD
-	fmt.Println(notification)
-=======
->>>>>>> f98f67e8
 	s.Require().Equal(connection.CreateAction, notification.Action)
 	s.Require().Equal(live, notification.ID)
 }
@@ -387,10 +359,6 @@
 			go func(j int) {
 				defer wg.Done()
 				_, _ = surrealdb.Select[testUser](s.db, models.NewRecordID("users", j))
-<<<<<<< HEAD
-				// s.Require().Equal(err, constants.ErrNoRow)
-=======
->>>>>>> f98f67e8
 			}(i)
 		}
 		wg.Wait()
@@ -427,19 +395,6 @@
 		"password": "123",
 	})
 	s.NoError(err)
-<<<<<<< HEAD
-
-	// Update the user
-	_, err = surrealdb.Merge[testUser](s.db, *models.ParseRecordID("users:999"), map[string]string{
-		"password": "456",
-	})
-	s.Require().NoError(err)
-
-	user, err := surrealdb.Select[testUser](s.db, *models.ParseRecordID("users:999"))
-	s.Require().NoError(err)
-	s.Equal("john999", user.Username) // Ensure username hasn't change.
-	s.Equal("456", user.Password)
-=======
 
 	// Update the user
 	_, err = surrealdb.Merge[testUser](s.db, *models.ParseRecordID("users:999"), map[string]string{
@@ -508,5 +463,4 @@
 
 	fmt.Println(created)
 	fmt.Println(selected)
->>>>>>> f98f67e8
 }