module github.com/surrealdb/surrealdb.go

go 1.18

<<<<<<< HEAD
require github.com/gorilla/websocket v1.5.0

require github.com/fatih/structtag v1.2.0 // indirect
=======
require (
	github.com/gorilla/websocket v1.5.0
	github.com/stretchr/testify v1.8.2
)

require (
	github.com/davecgh/go-spew v1.1.1 // indirect
	github.com/pmezard/go-difflib v1.0.0 // indirect
	gopkg.in/yaml.v3 v3.0.1 // indirect
)
>>>>>>> 5c526f0a
<|MERGE_RESOLUTION|>--- conflicted
+++ resolved
@@ -2,12 +2,8 @@
 
 go 1.18
 
-<<<<<<< HEAD
-require github.com/gorilla/websocket v1.5.0
-
-require github.com/fatih/structtag v1.2.0 // indirect
-=======
 require (
+	github.com/fatih/structtag v1.2.0
 	github.com/gorilla/websocket v1.5.0
 	github.com/stretchr/testify v1.8.2
 )
@@ -16,5 +12,4 @@
 	github.com/davecgh/go-spew v1.1.1 // indirect
 	github.com/pmezard/go-difflib v1.0.0 // indirect
 	gopkg.in/yaml.v3 v3.0.1 // indirect
-)
->>>>>>> 5c526f0a
+)