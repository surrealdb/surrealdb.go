package mock

import (
	"errors"

<<<<<<< HEAD
	"github.com/surrealdb/surrealdb.go/v2/pkg/connection"
=======
	"github.com/surrealdb/surrealdb.go/pkg/connection"
>>>>>>> f98f67e8
)

type ws struct {
}

func (w *ws) Connect(url string) error {
	return nil
}

func (w *ws) Send(method string, params []interface{}) (interface{}, error) {
	return nil, nil
}

func (w *ws) Close() error {
	return nil
}

func (w *ws) LiveNotifications(id string) (chan connection.Notification, error) {
	return nil, errors.New("live queries are unimplemented for mocks")
}

func Create() *ws {
	return &ws{}
}<|MERGE_RESOLUTION|>--- conflicted
+++ resolved
@@ -3,11 +3,7 @@
 import (
 	"errors"
 
-<<<<<<< HEAD
-	"github.com/surrealdb/surrealdb.go/v2/pkg/connection"
-=======
 	"github.com/surrealdb/surrealdb.go/pkg/connection"
->>>>>>> f98f67e8
 )
 
 type ws struct {
