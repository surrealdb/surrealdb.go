--- conflicted
+++ resolved
@@ -4,15 +4,9 @@
 	"fmt"
 	"testing"
 
-<<<<<<< HEAD
-	"github.com/surrealdb/surrealdb.go/v2/pkg/models"
-
-	surrealdb "github.com/surrealdb/surrealdb.go/v2"
-=======
 	"github.com/surrealdb/surrealdb.go/pkg/models"
 
 	surrealdb "github.com/surrealdb/surrealdb.go"
->>>>>>> f98f67e8
 )
 
 // a simple user struct for testing
